--- conflicted
+++ resolved
@@ -4,29 +4,19 @@
 //! Methods:
 //! - new, load_animation, create_player, add_instance, prebind (resolver), update (accumulate → blend)
 
-<<<<<<< HEAD
-use crate::accumulate::{Accumulator, FinalizedSample};
-use crate::baking::{bake_animation_data, export_baked_json, BakedAnimationData, BakingConfig};
-=======
-use crate::accumulate::Accumulator;
+use crate::accumulate::AccumulatorWithDerivatives;
 use crate::baking::{
     bake_animation_data, bake_animation_data_with_derivatives, BakedAnimationData,
     BakedDerivativeAnimationData, BakingConfig,
 };
->>>>>>> d2b1a626
 use crate::binding::{BindingSet, BindingTable, ChannelKey, TargetResolver};
 use crate::config::Config;
 use crate::data::AnimationData;
 use crate::ids::{AnimId, IdAllocator, InstId, PlayerId};
 use crate::inputs::{Inputs, LoopMode};
 use crate::interp::InterpRegistry;
-<<<<<<< HEAD
-use crate::outputs::{Change, Outputs};
-use crate::sampling::sample_track_with_derivative;
-=======
 use crate::outputs::{Change, ChangeWithDerivative, Outputs, OutputsWithDerivatives};
 use crate::sampling::{sample_track, sample_track_with_derivative};
->>>>>>> d2b1a626
 use crate::scratch::Scratch;
 use serde::{Deserialize, Serialize};
 use std::collections::HashSet;
@@ -559,7 +549,7 @@
         self.advance_player_times(dt);
 
         for p in &self.players {
-            let mut accum = Accumulator::new();
+            let mut accum = AccumulatorWithDerivatives::new();
 
             for iid in &p.instances {
                 if let Some(inst) = self.instances.iter().find(|i| i.id == *iid) {
@@ -588,51 +578,24 @@
                             } else {
                                 0.0
                             };
-<<<<<<< HEAD
-                            let sample = sample_track_with_derivative(track, u);
-                            // Resolve handle if bound, else fallback to canonical path
-=======
                             let (value, derivative) = if with_derivatives {
                                 sample_track_with_derivative(track, u, anim_duration_s)
                             } else {
                                 (sample_track(track, u), None)
                             };
->>>>>>> d2b1a626
                             let handle = if let Some(row) = self.binds.get(*ch) {
                                 row.handle.as_str()
                             } else {
                                 track.animatable_id.as_str()
                             };
-<<<<<<< HEAD
-                            accum.add(handle, &sample, inst.weight);
+                            accum.add(handle, &value, derivative.as_ref(), inst.weight);
                         }
                     }
                 }
             }
 
-            // 4) Finalize accumulator → write Outputs as changes
             let blended = accum.finalize();
-            for (key, FinalizedSample { value, derivative }) in blended.into_iter() {
-                self.outputs.push_change(Change {
-                    player: p.id,
-                    key,
-                    value,
-                    derivative,
-                });
-=======
-                            accum.add_with_derivative(
-                                handle,
-                                &value,
-                                derivative.as_ref(),
-                                inst.weight,
-                            );
-                        }
-                    }
-                }
-            }
-
             if with_derivatives {
-                let blended = accum.finalize_with_derivatives();
                 for (key, (value, derivative)) in blended.into_iter() {
                     self.outputs.push_change(Change {
                         player: p.id,
@@ -648,15 +611,13 @@
                         });
                 }
             } else {
-                let blended = accum.finalize();
-                for (key, value) in blended.into_iter() {
+                for (key, (value, _)) in blended.into_iter() {
                     self.outputs.push_change(Change {
                         player: p.id,
                         key,
                         value,
                     });
                 }
->>>>>>> d2b1a626
             }
         }
 
@@ -671,29 +632,6 @@
         &self.outputs
     }
 
-<<<<<<< HEAD
-    /// Bake an animation owned by the engine using the provided config, returning
-    /// pre-sampled values for each track. This does not mutate engine state and
-    /// can be called independently of [`Engine::update`]. Returns `None` when the
-    /// animation id is unknown.
-    pub fn bake_animation(&self, anim: AnimId, cfg: &BakingConfig) -> Option<BakedAnimationData> {
-        self.anims
-            .get(anim)
-            .map(|data| bake_animation_data(anim, data, cfg))
-    }
-
-    /// Convenience helper that returns baked animation data as JSON for direct
-    /// transport to hosts.
-    pub fn bake_animation_json(
-        &self,
-        anim: AnimId,
-        cfg: &BakingConfig,
-    ) -> Option<serde_json::Value> {
-        self.anims.get(anim).map(|data| {
-            let baked = bake_animation_data(anim, data, cfg);
-            export_baked_json(&baked)
-        })
-=======
     /// Step the simulation by dt returning values and derivatives.
     pub fn update_values_and_derivatives(
         &mut self,
@@ -707,7 +645,6 @@
     /// Backwards-compatible alias for `update_values`.
     pub fn update(&mut self, dt: f32, inputs: Inputs) -> &Outputs {
         self.update_values(dt, inputs)
->>>>>>> d2b1a626
     }
 
     /// Update and also return a typed WriteBatch (collection of WriteOp) where each
