#![allow(dead_code)]
//! Track/animation sampling utilities for the canonical StoredAnimation schema.
//!
//! Model:
//! - Each Track has ordered Keypoints with normalized stamps in [0,1].
//! - Segment [Pi -> P(i+1)] timing is a cubic-bezier determined by:
//!   cp0 = Pi.transitions.out or default {x:0.42, y:0.0}
//!   cp1 = P(i+1).transitions.in or default {x:0.58, y:1.0}
//! - For Bool/Text value kinds we use true step behavior (hold left).
//! - All other kinds use bezier easing on time, then linear/nlerp blend on value.
//!
//! API:
//! - sample_track(&Track, u) where u is normalized time in [0,1] over the whole clip.

use crate::data::{Keypoint, Track};
use crate::interp::functions::{bezier_value_with_derivative, linear_derivative, step_value};
use vizij_api_core::{Value, ValueKind};

const DERIV_EPSILON: f32 = 1e-3;

fn value_difference(a: &Value, b: &Value) -> Option<Value> {
    match (a, b) {
        (Value::Float(va), Value::Float(vb)) => Some(Value::Float(va - vb)),
        (Value::Vec2(va), Value::Vec2(vb)) => Some(Value::Vec2([va[0] - vb[0], va[1] - vb[1]])),
        (Value::Vec3(va), Value::Vec3(vb)) => {
            Some(Value::Vec3([va[0] - vb[0], va[1] - vb[1], va[2] - vb[2]]))
        }
        (Value::Vec4(va), Value::Vec4(vb)) | (Value::ColorRgba(va), Value::ColorRgba(vb)) => {
            Some(Value::Vec4([
                va[0] - vb[0],
                va[1] - vb[1],
                va[2] - vb[2],
                va[3] - vb[3],
            ]))
        }
        (Value::Quat(qa), Value::Quat(qb)) => Some(Value::Quat([
            qa[0] - qb[0],
            qa[1] - qb[1],
            qa[2] - qb[2],
            qa[3] - qb[3],
        ])),
        (
            Value::Transform {
                pos: pa,
                rot: ra,
                scale: sa,
            },
            Value::Transform {
                pos: pb,
                rot: rb,
                scale: sb,
            },
        ) => Some(Value::Transform {
            pos: [pa[0] - pb[0], pa[1] - pb[1], pa[2] - pb[2]],
            rot: [ra[0] - rb[0], ra[1] - rb[1], ra[2] - rb[2], ra[3] - rb[3]],
            scale: [sa[0] - sb[0], sa[1] - sb[1], sa[2] - sb[2]],
        }),
        _ => None,
    }
}

fn value_scale(value: &Value, scale: f32) -> Option<Value> {
    match value {
        Value::Float(v) => Some(Value::Float(v * scale)),
        Value::Vec2(v) => Some(Value::Vec2([v[0] * scale, v[1] * scale])),
        Value::Vec3(v) => Some(Value::Vec3([v[0] * scale, v[1] * scale, v[2] * scale])),
        Value::Vec4(v) => Some(Value::Vec4([
            v[0] * scale,
            v[1] * scale,
            v[2] * scale,
            v[3] * scale,
        ])),
        Value::ColorRgba(v) => Some(Value::ColorRgba([
            v[0] * scale,
            v[1] * scale,
            v[2] * scale,
            v[3] * scale,
        ])),
        Value::Quat(v) => Some(Value::Quat([
            v[0] * scale,
            v[1] * scale,
            v[2] * scale,
            v[3] * scale,
        ])),
        Value::Transform { pos, rot, scale: s } => Some(Value::Transform {
            pos: [pos[0] * scale, pos[1] * scale, pos[2] * scale],
            rot: [
                rot[0] * scale,
                rot[1] * scale,
                rot[2] * scale,
                rot[3] * scale,
            ],
            scale: [s[0] * scale, s[1] * scale, s[2] * scale],
        }),
        _ => None,
    }
}

const DEFAULT_OUT_X: f32 = 0.42;
const DEFAULT_OUT_Y: f32 = 0.0;
const DEFAULT_IN_X: f32 = 0.58;
const DEFAULT_IN_Y: f32 = 1.0;

/// Find the segment [i, i+1] that contains normalized time u, and return (i, i+1, local_t),
/// where local_t is normalized to [0, 1] between points[i].stamp .. points[i+1].stamp.
/// Edge cases:
/// - If u <= first.stamp, returns (0, 0, 0) and caller should pick points[0].
/// - If u >= last.stamp, returns (last, last, 0) and caller should pick points[last].
fn find_segment(points: &[Keypoint], u: f32) -> (usize, usize, f32) {
    let n = points.len();
    if n == 0 {
        return (0, 0, 0.0);
    }
    if n == 1 || u <= points[0].stamp {
        return (0, 0, 0.0);
    }
    if u >= points[n - 1].stamp {
        return (n - 1, n - 1, 0.0);
    }
    // Linear scan (could be optimized to binary search if needed)
    for i in 0..(n - 1) {
        let t0 = points[i].stamp;
        let t1 = points[i + 1].stamp;
        if u >= t0 && u <= t1 {
            let denom = (t1 - t0).max(f32::EPSILON);
            let lt = (u - t0) / denom;
            return (i, i + 1, lt.clamp(0.0, 1.0));
        }
    }
    (n - 1, n - 1, 0.0)
}

#[derive(Clone, Debug)]
pub struct SampledValue {
    pub value: Value,
    pub derivative: Value,
}

fn zero_like(value: &Value) -> Value {
    match value {
        Value::Float(_) => Value::Float(0.0),
        Value::Vec2(_) => Value::Vec2([0.0, 0.0]),
        Value::Vec3(_) => Value::Vec3([0.0, 0.0, 0.0]),
        Value::Vec4(_) => Value::Vec4([0.0, 0.0, 0.0, 0.0]),
        Value::Quat(_) => Value::Quat([0.0, 0.0, 0.0, 0.0]),
        Value::ColorRgba(_) => Value::ColorRgba([0.0, 0.0, 0.0, 0.0]),
        Value::Transform { .. } => Value::Transform {
            pos: [0.0, 0.0, 0.0],
            rot: [0.0, 0.0, 0.0, 0.0],
            scale: [0.0, 0.0, 0.0],
        },
        Value::Vector(v) => Value::Vector(vec![0.0; v.len()]),
        _ => Value::Float(0.0),
    }
}

/// Sample a single track at normalized time u ∈ [0,1], returning value and derivative.
pub fn sample_track_with_derivative(track: &Track, u: f32) -> SampledValue {
    let points = &track.points;
    let n = points.len();
    match n {
        0 => SampledValue {
            value: Value::Float(0.0),
            derivative: Value::Float(0.0),
        },
        1 => SampledValue {
            value: points[0].value.clone(),
            derivative: zero_like(&points[0].value),
        },
        _ => {
            let (i0, i1, lt) = find_segment(points, u.clamp(0.0, 1.0));
            if i0 == i1 {
                let v = points[i0].value.clone();
                return SampledValue {
                    value: v.clone(),
                    derivative: zero_like(&v),
                };
            }
            let left = &points[i0];
            let right = &points[i1];

            // Step behavior for Bool/Text tracks regardless of transitions.
            match left.value.kind() {
                ValueKind::Bool | ValueKind::Text => {
                    let value = step_value(&left.value);
                    return SampledValue {
                        value,
                        derivative: Value::Float(0.0),
                    };
                }
                _ => {}
            }

            // Derive per-segment cubic-bezier control points from keypoint transitions.
            let (x1, y1) = left
                .transitions
                .as_ref()
                .and_then(|t| t.r#out.as_ref())
                .map(|v| (v.x, v.y))
                .unwrap_or((DEFAULT_OUT_X, DEFAULT_OUT_Y));

            let (x2, y2) = right
                .transitions
                .as_ref()
                .and_then(|t| t.r#in.as_ref())
                .map(|v| (v.x, v.y))
                .unwrap_or((DEFAULT_IN_X, DEFAULT_IN_Y));

            let segment_len = (right.stamp - left.stamp).abs();
            if segment_len <= f32::EPSILON {
                let value = left.value.clone();
                return SampledValue {
                    value: value.clone(),
                    derivative: zero_like(&value),
                };
            }

            let (value, eased_t, ease_derivative) =
                bezier_value_with_derivative(&left.value, &right.value, lt, [x1, y1, x2, y2]);
            let du = ease_derivative / segment_len.max(f32::EPSILON);
            let derivative = linear_derivative(&left.value, &right.value, eased_t, du);
            SampledValue { value, derivative }
        }
    }
}

<<<<<<< HEAD
/// Sample a single track at normalized time u ∈ [0,1].
pub fn sample_track(track: &Track, u: f32) -> Value {
    sample_track_with_derivative(track, u).value
=======
/// Sample a track and approximate its time derivative (seconds).
pub fn sample_track_with_derivative(
    track: &Track,
    u: f32,
    duration_s: f32,
) -> (Value, Option<Value>) {
    let value = sample_track(track, u);
    if track.points.len() <= 1 || duration_s <= 0.0 {
        return (value, None);
    }

    let u0 = (u - DERIV_EPSILON).clamp(0.0, 1.0);
    let u1 = (u + DERIV_EPSILON).clamp(0.0, 1.0);
    if (u1 - u0).abs() < f32::EPSILON {
        return (value, None);
    }

    let prev = sample_track(track, u0);
    let next = sample_track(track, u1);
    let dt = (u1 - u0) * duration_s;
    if dt.abs() < 1e-6 {
        return (value, None);
    }

    let derivative = value_difference(&next, &prev)
        .and_then(|diff| value_scale(&diff, dt.recip()))
        .map(|v| match v {
            Value::Vec4(arr) if matches!(value, Value::ColorRgba(_)) => Value::ColorRgba(arr),
            other => other,
        });
    (value, derivative)
>>>>>>> d2b1a626
}<|MERGE_RESOLUTION|>--- conflicted
+++ resolved
@@ -13,10 +13,13 @@
 //! - sample_track(&Track, u) where u is normalized time in [0,1] over the whole clip.
 
 use crate::data::{Keypoint, Track};
-use crate::interp::functions::{bezier_value_with_derivative, linear_derivative, step_value};
+use crate::interp::functions::{bezier_value, step_value};
 use vizij_api_core::{Value, ValueKind};
 
-const DERIV_EPSILON: f32 = 1e-3;
+/// Symmetric finite difference offset applied around the normalized parameter when approximating
+/// derivatives. Smaller values reduce smoothing but increase numerical noise; larger values trade
+/// the opposite. Consider exposing via configuration if tooling needs to tune accuracy.
+pub(crate) const DEFAULT_DERIVATIVE_EPSILON: f32 = 1e-3;
 
 fn value_difference(a: &Value, b: &Value) -> Option<Value> {
     match (a, b) {
@@ -154,40 +157,27 @@
     }
 }
 
-/// Sample a single track at normalized time u ∈ [0,1], returning value and derivative.
-pub fn sample_track_with_derivative(track: &Track, u: f32) -> SampledValue {
+/// Sample a single track at normalized time u ∈ [0,1].
+pub fn sample_track(track: &Track, u: f32) -> Value {
     let points = &track.points;
     let n = points.len();
     match n {
-        0 => SampledValue {
-            value: Value::Float(0.0),
-            derivative: Value::Float(0.0),
-        },
-        1 => SampledValue {
-            value: points[0].value.clone(),
-            derivative: zero_like(&points[0].value),
-        },
+        0 => {
+            // No points: return a neutral scalar 0.0 (fail-soft). Adapters can choose policy.
+            Value::Float(0.0)
+        }
+        1 => points[0].value.clone(),
         _ => {
             let (i0, i1, lt) = find_segment(points, u.clamp(0.0, 1.0));
             if i0 == i1 {
-                let v = points[i0].value.clone();
-                return SampledValue {
-                    value: v.clone(),
-                    derivative: zero_like(&v),
-                };
+                return points[i0].value.clone();
             }
             let left = &points[i0];
             let right = &points[i1];
 
             // Step behavior for Bool/Text tracks regardless of transitions.
             match left.value.kind() {
-                ValueKind::Bool | ValueKind::Text => {
-                    let value = step_value(&left.value);
-                    return SampledValue {
-                        value,
-                        derivative: Value::Float(0.0),
-                    };
-                }
+                ValueKind::Bool | ValueKind::Text => return step_value(&left.value),
                 _ => {}
             }
 
@@ -206,42 +196,51 @@
                 .map(|v| (v.x, v.y))
                 .unwrap_or((DEFAULT_IN_X, DEFAULT_IN_Y));
 
-            let segment_len = (right.stamp - left.stamp).abs();
-            if segment_len <= f32::EPSILON {
-                let value = left.value.clone();
-                return SampledValue {
-                    value: value.clone(),
-                    derivative: zero_like(&value),
-                };
-            }
-
-            let (value, eased_t, ease_derivative) =
-                bezier_value_with_derivative(&left.value, &right.value, lt, [x1, y1, x2, y2]);
-            let du = ease_derivative / segment_len.max(f32::EPSILON);
-            let derivative = linear_derivative(&left.value, &right.value, eased_t, du);
-            SampledValue { value, derivative }
-        }
-    }
-}
-
-<<<<<<< HEAD
-/// Sample a single track at normalized time u ∈ [0,1].
-pub fn sample_track(track: &Track, u: f32) -> Value {
-    sample_track_with_derivative(track, u).value
-=======
+            bezier_value(&left.value, &right.value, lt, [x1, y1, x2, y2])
+        }
+    }
+}
+
 /// Sample a track and approximate its time derivative (seconds).
+///
+/// Derivatives are estimated with a symmetric finite difference of width `DEFAULT_DERIVATIVE_EPSILON`
+/// normalized domain, scaled by the clip duration. This captures velocity-like behaviour for
+/// numeric tracks but intentionally returns `None` for non-numeric kinds such as Bool/Text to avoid
+/// misleading data. Quaternion derivatives are currently computed component-wise which is a
+/// reasonable first approximation for small deltas but does not map to angular velocity; replace
+/// with a proper log/exp-based interpolation when higher fidelity is required.
+///
+/// TODO: expose derivative configuration (epsilon, strategy) via `BakingConfig` or a sampling
+/// struct so hosts can balance accuracy and performance.
 pub fn sample_track_with_derivative(
     track: &Track,
     u: f32,
     duration_s: f32,
 ) -> (Value, Option<Value>) {
+    sample_track_with_derivative_epsilon(track, u, duration_s, DEFAULT_DERIVATIVE_EPSILON)
+}
+
+/// Variant of [`sample_track_with_derivative`] that allows callers to specify the finite
+/// difference epsilon used during derivative estimation.
+pub fn sample_track_with_derivative_epsilon(
+    track: &Track,
+    u: f32,
+    duration_s: f32,
+    epsilon: f32,
+) -> (Value, Option<Value>) {
     let value = sample_track(track, u);
     if track.points.len() <= 1 || duration_s <= 0.0 {
         return (value, None);
     }
 
-    let u0 = (u - DERIV_EPSILON).clamp(0.0, 1.0);
-    let u1 = (u + DERIV_EPSILON).clamp(0.0, 1.0);
+    let eps = if epsilon.is_finite() && epsilon > 0.0 {
+        epsilon
+    } else {
+        DEFAULT_DERIVATIVE_EPSILON
+    };
+
+    let u0 = (u - eps).clamp(0.0, 1.0);
+    let u1 = (u + eps).clamp(0.0, 1.0);
     if (u1 - u0).abs() < f32::EPSILON {
         return (value, None);
     }
@@ -260,5 +259,4 @@
             other => other,
         });
     (value, derivative)
->>>>>>> d2b1a626
 }